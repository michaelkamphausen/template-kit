--- conflicted
+++ resolved
@@ -4,8 +4,37 @@
 ///
 /// If no date format is supplied, a default will be used.
 public final class DateFormat: TagRenderer {
+    private let defaultDateFormatter: DateFormatter
+
+    private static let dateAndTimeFormatter: DateFormatter = {
+        let dateFormatter = DateFormatter()
+        dateFormatter.dateFormat = "yyyy-MM-dd HH:mm:ss"
+        return dateFormatter
+    }()
+
+    private static let iso8601Formatter: DateFormatter = {
+        let dateFormatter = DateFormatter()
+        dateFormatter.calendar = Calendar(identifier: .iso8601)
+        dateFormatter.locale = Locale(identifier: "en_US_POSIX")
+        dateFormatter.timeZone = TimeZone(secondsFromGMT: 0)
+        dateFormatter.dateFormat = "yyyy-MM-dd'T'HH:mm:ss.SSSXXXXX"
+        return dateFormatter
+    }()
+
     /// Creates a new `DateFormat` tag renderer.
-    public init() {}
+    public convenience init() {
+        self.init(defaultDateFormatter: DateFormat.dateAndTimeFormatter)
+    }
+
+    /// Creates a new `DateFormat` tag renderer.
+    /// - parameter defaultDateFormatter: The date formatter to use when the tag invocation
+    ///   does not specify a date format.
+    public init(defaultDateFormatter: DateFormatter) {
+        self.defaultDateFormatter = defaultDateFormatter
+    }
+
+    /// A `DateFormat` tag renderer that uses ISO 8601 date formatting by default.
+    public static let iso8601 = DateFormat(defaultDateFormatter: DateFormat.iso8601Formatter)
 
     /// See `TagRenderer`.
     public func render(tag: TagContext) throws -> Future<TemplateData> {
@@ -28,28 +57,18 @@
             tag.context.userInfo[DateFormatterCache.userInfoKey] = dateFormatterCache
         }
 
-        let dateFormat: String
+        let dateFormatter: DateFormatter
         /// Set format as the second param or default to ISO-8601 format.
-        if tag.parameters.count == 2, let param = tag.parameters[1].string {
-            dateFormat = param
+        if tag.parameters.count == 2, let dateFormat = tag.parameters[1].string {
+            if let formatter = dateFormatterCache.dateFormatters[dateFormat] {
+                dateFormatter = formatter
+            } else {
+                dateFormatter = DateFormatter()
+                dateFormatter.dateFormat = dateFormat
+                dateFormatterCache.dateFormatters[dateFormat] = dateFormatter
+            }
         } else {
-<<<<<<< HEAD
-            formatter.calendar = Calendar(identifier: .iso8601)
-            formatter.locale = Locale(identifier: "en_US_POSIX")
-            formatter.timeZone = TimeZone(secondsFromGMT: 0)
-            formatter.dateFormat = "yyyy-MM-dd'T'HH:mm:ss.SSSXXXXX"
-=======
-            dateFormat = "yyyy-MM-dd HH:mm:ss"
-        }
-
-        let dateFormatter: DateFormatter
-        if let formatter = dateFormatterCache.dateFormatters[dateFormat] {
-            dateFormatter = formatter
-        } else {
-            dateFormatter = DateFormatter()
-            dateFormatter.dateFormat = dateFormat
-            dateFormatterCache.dateFormatters[dateFormat] = dateFormatter
->>>>>>> 121ae514
+            dateFormatter = self.defaultDateFormatter
         }
 
         /// Return formatted date
