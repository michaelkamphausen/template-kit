--- conflicted
+++ resolved
@@ -290,9 +290,6 @@
         print(formatter.string(from: date))
         XCTAssertEqual(String(data: view.data, encoding: .utf8), formatter.string(from: date))
     }
-<<<<<<< HEAD
-}
-=======
     
     func testTemplabeByteScannerPeak() {
         let scanner = TemplateByteScanner(data: Data(), file: "empty")
@@ -301,7 +298,7 @@
         XCTAssertNil(scanner.peek(by: -1))
         XCTAssertNil(scanner.peek(by: 1))
     }
->>>>>>> 44a5a6d8
+}
 
 // MARK: - Performance
 extension TemplateDataEncoderTests {
@@ -379,14 +376,10 @@
         ("testEncodeSuperCustomImplementationWithSuperEncoder2", testEncodeSuperCustomImplementationWithSuperEncoder2),
         ("testGH10", testGH10),
         ("testGH20", testGH20),
-<<<<<<< HEAD
         ("testEncodingPerformanceExampleModelJSONBaseline", testEncodingPerformanceExampleModelJSONBaseline),
         ("testEncodingPerformanceExampleModel", testEncodingPerformanceExampleModel),
-        ]
-=======
         ("testTemplabeByteScannerPeak", testTemplabeByteScannerPeak),
     ]
->>>>>>> 44a5a6d8
 }
 
 extension TemplateDataEncoder {
